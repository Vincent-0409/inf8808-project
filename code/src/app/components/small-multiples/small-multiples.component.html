--- conflicted
+++ resolved
@@ -1,27 +1,4 @@
 <div class="small-multiples-container">
-<<<<<<< HEAD
-  <!--
-    <div class="controls">
-      <div class="year-range">
-        <label>Plage d'années: {{ yearRange.min }} - {{ yearRange.max }}</label>
-        <div class="range-inputs">
-          <input type="number" [value]="yearRange.min"
-                 (change)="updateYearRange($any($event.target).value, yearRange.max)"
-                 min="1963" max="2022">
-          <input type="number" [value]="yearRange.max"
-                 (change)="updateYearRange(yearRange.min, $any($event.target).value)"
-                 min="1963" max="2022">
-        </div>
-      </div>
-    </div>
-  -->
-  
-    <div class="view-selector">
-        <div class="view-tabs">
-            <div [class.active]="!isPositionSplit" (click)="onTabChange(false)">Vue Joueurs</div>
-            <div [class.active]="isPositionSplit" (click)="onTabChange(true)">Vue Attaquants/Défenseurs</div>
-        </div>
-=======
   <div class="controls">
     <div class="year-range">
       <label>Plage d'années: {{ yearRange.min }} - {{ yearRange.max }}</label>
@@ -77,7 +54,6 @@
           <p>Aucune position sélectionnée</p>
         </ng-template>
       </div>
->>>>>>> 803366e6
     </div>
 
     <!-- Vue Attaquants/Défenseurs -->
