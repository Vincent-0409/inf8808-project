<<<<<<< HEAD
<app-histogram></app-histogram>
=======
<!-- * * * * * * * * * * * * * * * * * * * * * * * * * * * * * * * -->
<!-- * * * * * * * * * * * The content below * * * * * * * * * * * -->
<!-- * * * * * * * * * * is only a placeholder * * * * * * * * * * -->
<!-- * * * * * * * * * * and can be replaced. * * * * * * * * * * * -->
<!-- * * * * * * * * * * * * * * * * * * * * * * * * * * * * * * * -->
<!-- * * * * * * * * * Delete the template below * * * * * * * * * * -->
<!-- * * * * * * * to get started with your project! * * * * * * * * -->
<!-- * * * * * * * * * * * * * * * * * * * * * * * * * * * * * * * -->

<style>
  :host {
    font-family: -apple-system, BlinkMacSystemFont, "Segoe UI", Roboto, Helvetica, Arial, sans-serif, "Apple Color Emoji", "Segoe UI Emoji", "Segoe UI Symbol";
    font-size: 14px;
    color: #333;
    box-sizing: border-box;
    -webkit-font-smoothing: antialiased;
    -moz-osx-font-smoothing: grayscale;
  }

  h1,
  h2,
  h3,
  h4,
  h5,
  h6 {
    margin: 8px 0;
  }

  p {
    margin: 0;
  }

  .spacer {
    flex: 1;
  }

  .toolbar {
    position: absolute;
    top: 0;
    left: 0;
    right: 0;
    height: 60px;
    display: flex;
    align-items: center;
    background-color: #1976d2;
    color: white;
    font-weight: 600;
  }

  .toolbar img {
    margin: 0 16px;
  }

  .toolbar #twitter-logo {
    height: 40px;
    margin: 0 8px;
  }

  .toolbar #youtube-logo {
    height: 40px;
    margin: 0 16px;
  }

  .toolbar #twitter-logo:hover,
  .toolbar #youtube-logo:hover {
    opacity: 0.8;
  }

  .content {
    display: flex;
    margin: 82px auto 32px;
    padding: 0 16px;
    max-width: 960px;
    flex-direction: column;
    align-items: center;
  }

  svg.material-icons {
    height: 24px;
    width: auto;
  }

  svg.material-icons:not(:last-child) {
    margin-right: 8px;
  }

  .card svg.material-icons path {
    fill: #888;
  }

  .card-container {
    display: flex;
    flex-wrap: wrap;
    justify-content: center;
    margin-top: 16px;
  }

  .card {
    all: unset;
    border-radius: 4px;
    border: 1px solid #eee;
    background-color: #fafafa;
    height: 40px;
    width: 200px;
    margin: 0 8px 16px;
    padding: 16px;
    display: flex;
    flex-direction: row;
    justify-content: center;
    align-items: center;
    transition: all 0.2s ease-in-out;
    line-height: 24px;
  }

  .card-container .card:not(:last-child) {
    margin-right: 0;
  }

  .card.card-small {
    height: 16px;
    width: 168px;
  }

  .card-container .card:not(.highlight-card) {
    cursor: pointer;
  }

  .card-container .card:not(.highlight-card):hover {
    transform: translateY(-3px);
    box-shadow: 0 4px 17px rgba(0, 0, 0, 0.35);
  }

  .card-container .card:not(.highlight-card):hover .material-icons path {
    fill: rgb(105, 103, 103);
  }

  .card.highlight-card {
    background-color: #1976d2;
    color: white;
    font-weight: 600;
    border: none;
    width: auto;
    min-width: 30%;
    position: relative;
  }

  .card.card.highlight-card span {
    margin-left: 60px;
  }

  svg#rocket {
    width: 80px;
    position: absolute;
    left: -10px;
    top: -24px;
  }

  svg#rocket-smoke {
    height: calc(100vh - 95px);
    position: absolute;
    top: 10px;
    right: 180px;
    z-index: -10;
  }

  a,
  a:visited,
  a:hover {
    color: #1976d2;
    text-decoration: none;
  }

  a:hover {
    color: #125699;
  }

  .terminal {
    position: relative;
    width: 80%;
    max-width: 600px;
    border-radius: 6px;
    padding-top: 45px;
    margin-top: 8px;
    overflow: hidden;
    background-color: rgb(15, 15, 16);
  }

  .terminal::before {
    content: "\2022 \2022 \2022";
    position: absolute;
    top: 0;
    left: 0;
    height: 4px;
    background: rgb(58, 58, 58);
    color: #c2c3c4;
    width: 100%;
    font-size: 2rem;
    line-height: 0;
    padding: 14px 0;
    text-indent: 4px;
  }

  .terminal pre {
    font-family: SFMono-Regular, Consolas, Liberation Mono, Menlo, monospace;
    color: white;
    padding: 0 1rem 1rem;
    margin: 0;
  }

  .circle-link {
    height: 40px;
    width: 40px;
    border-radius: 40px;
    margin: 8px;
    background-color: white;
    border: 1px solid #eeeeee;
    display: flex;
    justify-content: center;
    align-items: center;
    cursor: pointer;
    box-shadow: 0 1px 3px rgba(0, 0, 0, 0.12), 0 1px 2px rgba(0, 0, 0, 0.24);
    transition: 1s ease-out;
  }

  .circle-link:hover {
    transform: translateY(-0.25rem);
    box-shadow: 0px 3px 15px rgba(0, 0, 0, 0.2);
  }

  footer {
    margin-top: 8px;
    display: flex;
    align-items: center;
    line-height: 20px;
  }

  footer a {
    display: flex;
    align-items: center;
  }

  .github-star-badge {
    color: #24292e;
    display: flex;
    align-items: center;
    font-size: 12px;
    padding: 3px 10px;
    border: 1px solid rgba(27, 31, 35, .2);
    border-radius: 3px;
    background-image: linear-gradient(-180deg, #fafbfc, #eff3f6 90%);
    margin-left: 4px;
    font-weight: 600;
  }

  .github-star-badge:hover {
    background-image: linear-gradient(-180deg, #f0f3f6, #e6ebf1 90%);
    border-color: rgba(27, 31, 35, .35);
    background-position: -.5em;
  }

  .github-star-badge .material-icons {
    height: 16px;
    width: 16px;
    margin-right: 4px;
  }

  svg#clouds {
    position: fixed;
    bottom: -160px;
    left: -230px;
    z-index: -10;
    width: 1920px;
  }

  /* Responsive Styles */
  @media screen and (max-width: 767px) {

    .card-container>*:not(.circle-link),
    .terminal {
      width: 100%;
    }

    .card:not(.highlight-card) {
      height: 16px;
      margin: 8px 0;
    }

    .card.highlight-card span {
      margin-left: 72px;
    }

    svg#rocket-smoke {
      right: 120px;
      transform: rotate(-5deg);
    }
  }

  @media screen and (max-width: 575px) {
    svg#rocket-smoke {
      display: none;
      visibility: hidden;
    }
  }
</style>

<app-heatmap></app-heatmap>
<app-small-multiples></app-small-multiples>
>>>>>>> b66d0305
<|MERGE_RESOLUTION|>--- conflicted
+++ resolved
@@ -1,311 +1,3 @@
-<<<<<<< HEAD
 <app-histogram></app-histogram>
-=======
-<!-- * * * * * * * * * * * * * * * * * * * * * * * * * * * * * * * -->
-<!-- * * * * * * * * * * * The content below * * * * * * * * * * * -->
-<!-- * * * * * * * * * * is only a placeholder * * * * * * * * * * -->
-<!-- * * * * * * * * * * and can be replaced. * * * * * * * * * * * -->
-<!-- * * * * * * * * * * * * * * * * * * * * * * * * * * * * * * * -->
-<!-- * * * * * * * * * Delete the template below * * * * * * * * * * -->
-<!-- * * * * * * * to get started with your project! * * * * * * * * -->
-<!-- * * * * * * * * * * * * * * * * * * * * * * * * * * * * * * * -->
-
-<style>
-  :host {
-    font-family: -apple-system, BlinkMacSystemFont, "Segoe UI", Roboto, Helvetica, Arial, sans-serif, "Apple Color Emoji", "Segoe UI Emoji", "Segoe UI Symbol";
-    font-size: 14px;
-    color: #333;
-    box-sizing: border-box;
-    -webkit-font-smoothing: antialiased;
-    -moz-osx-font-smoothing: grayscale;
-  }
-
-  h1,
-  h2,
-  h3,
-  h4,
-  h5,
-  h6 {
-    margin: 8px 0;
-  }
-
-  p {
-    margin: 0;
-  }
-
-  .spacer {
-    flex: 1;
-  }
-
-  .toolbar {
-    position: absolute;
-    top: 0;
-    left: 0;
-    right: 0;
-    height: 60px;
-    display: flex;
-    align-items: center;
-    background-color: #1976d2;
-    color: white;
-    font-weight: 600;
-  }
-
-  .toolbar img {
-    margin: 0 16px;
-  }
-
-  .toolbar #twitter-logo {
-    height: 40px;
-    margin: 0 8px;
-  }
-
-  .toolbar #youtube-logo {
-    height: 40px;
-    margin: 0 16px;
-  }
-
-  .toolbar #twitter-logo:hover,
-  .toolbar #youtube-logo:hover {
-    opacity: 0.8;
-  }
-
-  .content {
-    display: flex;
-    margin: 82px auto 32px;
-    padding: 0 16px;
-    max-width: 960px;
-    flex-direction: column;
-    align-items: center;
-  }
-
-  svg.material-icons {
-    height: 24px;
-    width: auto;
-  }
-
-  svg.material-icons:not(:last-child) {
-    margin-right: 8px;
-  }
-
-  .card svg.material-icons path {
-    fill: #888;
-  }
-
-  .card-container {
-    display: flex;
-    flex-wrap: wrap;
-    justify-content: center;
-    margin-top: 16px;
-  }
-
-  .card {
-    all: unset;
-    border-radius: 4px;
-    border: 1px solid #eee;
-    background-color: #fafafa;
-    height: 40px;
-    width: 200px;
-    margin: 0 8px 16px;
-    padding: 16px;
-    display: flex;
-    flex-direction: row;
-    justify-content: center;
-    align-items: center;
-    transition: all 0.2s ease-in-out;
-    line-height: 24px;
-  }
-
-  .card-container .card:not(:last-child) {
-    margin-right: 0;
-  }
-
-  .card.card-small {
-    height: 16px;
-    width: 168px;
-  }
-
-  .card-container .card:not(.highlight-card) {
-    cursor: pointer;
-  }
-
-  .card-container .card:not(.highlight-card):hover {
-    transform: translateY(-3px);
-    box-shadow: 0 4px 17px rgba(0, 0, 0, 0.35);
-  }
-
-  .card-container .card:not(.highlight-card):hover .material-icons path {
-    fill: rgb(105, 103, 103);
-  }
-
-  .card.highlight-card {
-    background-color: #1976d2;
-    color: white;
-    font-weight: 600;
-    border: none;
-    width: auto;
-    min-width: 30%;
-    position: relative;
-  }
-
-  .card.card.highlight-card span {
-    margin-left: 60px;
-  }
-
-  svg#rocket {
-    width: 80px;
-    position: absolute;
-    left: -10px;
-    top: -24px;
-  }
-
-  svg#rocket-smoke {
-    height: calc(100vh - 95px);
-    position: absolute;
-    top: 10px;
-    right: 180px;
-    z-index: -10;
-  }
-
-  a,
-  a:visited,
-  a:hover {
-    color: #1976d2;
-    text-decoration: none;
-  }
-
-  a:hover {
-    color: #125699;
-  }
-
-  .terminal {
-    position: relative;
-    width: 80%;
-    max-width: 600px;
-    border-radius: 6px;
-    padding-top: 45px;
-    margin-top: 8px;
-    overflow: hidden;
-    background-color: rgb(15, 15, 16);
-  }
-
-  .terminal::before {
-    content: "\2022 \2022 \2022";
-    position: absolute;
-    top: 0;
-    left: 0;
-    height: 4px;
-    background: rgb(58, 58, 58);
-    color: #c2c3c4;
-    width: 100%;
-    font-size: 2rem;
-    line-height: 0;
-    padding: 14px 0;
-    text-indent: 4px;
-  }
-
-  .terminal pre {
-    font-family: SFMono-Regular, Consolas, Liberation Mono, Menlo, monospace;
-    color: white;
-    padding: 0 1rem 1rem;
-    margin: 0;
-  }
-
-  .circle-link {
-    height: 40px;
-    width: 40px;
-    border-radius: 40px;
-    margin: 8px;
-    background-color: white;
-    border: 1px solid #eeeeee;
-    display: flex;
-    justify-content: center;
-    align-items: center;
-    cursor: pointer;
-    box-shadow: 0 1px 3px rgba(0, 0, 0, 0.12), 0 1px 2px rgba(0, 0, 0, 0.24);
-    transition: 1s ease-out;
-  }
-
-  .circle-link:hover {
-    transform: translateY(-0.25rem);
-    box-shadow: 0px 3px 15px rgba(0, 0, 0, 0.2);
-  }
-
-  footer {
-    margin-top: 8px;
-    display: flex;
-    align-items: center;
-    line-height: 20px;
-  }
-
-  footer a {
-    display: flex;
-    align-items: center;
-  }
-
-  .github-star-badge {
-    color: #24292e;
-    display: flex;
-    align-items: center;
-    font-size: 12px;
-    padding: 3px 10px;
-    border: 1px solid rgba(27, 31, 35, .2);
-    border-radius: 3px;
-    background-image: linear-gradient(-180deg, #fafbfc, #eff3f6 90%);
-    margin-left: 4px;
-    font-weight: 600;
-  }
-
-  .github-star-badge:hover {
-    background-image: linear-gradient(-180deg, #f0f3f6, #e6ebf1 90%);
-    border-color: rgba(27, 31, 35, .35);
-    background-position: -.5em;
-  }
-
-  .github-star-badge .material-icons {
-    height: 16px;
-    width: 16px;
-    margin-right: 4px;
-  }
-
-  svg#clouds {
-    position: fixed;
-    bottom: -160px;
-    left: -230px;
-    z-index: -10;
-    width: 1920px;
-  }
-
-  /* Responsive Styles */
-  @media screen and (max-width: 767px) {
-
-    .card-container>*:not(.circle-link),
-    .terminal {
-      width: 100%;
-    }
-
-    .card:not(.highlight-card) {
-      height: 16px;
-      margin: 8px 0;
-    }
-
-    .card.highlight-card span {
-      margin-left: 72px;
-    }
-
-    svg#rocket-smoke {
-      right: 120px;
-      transform: rotate(-5deg);
-    }
-  }
-
-  @media screen and (max-width: 575px) {
-    svg#rocket-smoke {
-      display: none;
-      visibility: hidden;
-    }
-  }
-</style>
-
 <app-heatmap></app-heatmap>
-<app-small-multiples></app-small-multiples>
->>>>>>> b66d0305
+<app-small-multiples></app-small-multiples>