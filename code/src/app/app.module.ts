import { NgModule } from '@angular/core';
import { BrowserModule } from '@angular/platform-browser';

import { AppRoutingModule } from './app-routing.module';
import { AppComponent } from './app.component';
<<<<<<< HEAD
import { HistogramComponent } from './histogram/histogram.component';
=======
import { HeatmapComponent } from './components/heatmap/heatmap.component';
import { SmallMultiplesComponent } from './components/small-multiples/small-multiples.component';
import { HttpClientModule } from '@angular/common/http';
>>>>>>> b66d0305

@NgModule({
  declarations: [
    AppComponent,
<<<<<<< HEAD
    HistogramComponent
=======
    HeatmapComponent,
    SmallMultiplesComponent
>>>>>>> b66d0305
  ],
  imports: [
    BrowserModule,
    AppRoutingModule,
    HttpClientModule
  ],
  providers: [],
  bootstrap: [AppComponent, HeatmapComponent]
})
export class AppModule { }<|MERGE_RESOLUTION|>--- conflicted
+++ resolved
@@ -3,23 +3,17 @@
 
 import { AppRoutingModule } from './app-routing.module';
 import { AppComponent } from './app.component';
-<<<<<<< HEAD
 import { HistogramComponent } from './histogram/histogram.component';
-=======
 import { HeatmapComponent } from './components/heatmap/heatmap.component';
 import { SmallMultiplesComponent } from './components/small-multiples/small-multiples.component';
 import { HttpClientModule } from '@angular/common/http';
->>>>>>> b66d0305
 
 @NgModule({
   declarations: [
     AppComponent,
-<<<<<<< HEAD
-    HistogramComponent
-=======
+    HistogramComponent,
     HeatmapComponent,
     SmallMultiplesComponent
->>>>>>> b66d0305
   ],
   imports: [
     BrowserModule,
